--- conflicted
+++ resolved
@@ -7,13 +7,8 @@
 import os
 import sys
 from io import StringIO
-<<<<<<< HEAD
-from typing import Any, List, Optional, Tuple, Type, cast, get_args
-=======
 from typing import (
     Any,
-    ClassVar,
-    Dict,
     List,
     Optional,
     Tuple,
@@ -23,7 +18,6 @@
     get_args,
     Union,
 )
->>>>>>> ec64fb13
 
 from pydantic import PrivateAttr
 from pydantic.fields import (  # noqa
@@ -304,27 +298,16 @@
         lines = []
         if cls.__doc__:
             lines.extend([f"# {cls.__doc__}", ""])
-<<<<<<< HEAD
+
         for k, field_info in cls.model_fields.items():
-            lines.append(f"* **{k}**  ")
+            lines.append(f"* **{k}**")
             if field_info.is_required():
-                lines[-1] = lines[-1] + "_REQUIRED_  "
+                lines[-1] = f"{lines[-1]} _REQUIRED_"
             if field_info.description:
-                lines.append(f"  {field_info.description}  ")
-            lines.append(f"  type: `{field_info.annotation}`  ")
+                lines.append(f"  * description: {field_info.description}")
+            lines.append(f"  * type: `{field_info.annotation}`")
             if field_info.default is not None:
-                lines.append(f"  default: `{field_info.default}`  ")
-=======
-        for k, v in cls.__fields__.items():
-            lines.append(f"* **{k}**")
-            if v.required:
-                lines[-1] = f"{lines[-1]} _REQUIRED_"
-            if v.field_info.description:
-                lines.append(f"  * description: {v.field_info.description}")
-            lines.append(f"  * type: `{type_to_str(v.outer_type_)}`")
-            if v.default is not None:
-                lines.append(f"  * default: `{v.default}`")
->>>>>>> ec64fb13
+                lines.append(f"  * default: `{field_info.default}`")
         return "\n".join(lines)
 
     def django_manage(self, args: Optional[List[str]] = None):
