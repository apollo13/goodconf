--- conflicted
+++ resolved
@@ -1,10 +1,6 @@
 [metadata]
 name = goodconf
-<<<<<<< HEAD
-version = 0.8.3
-=======
 version = 0.9.0.dev0
->>>>>>> 9e80965c
 description = Load configuration variables from a file or environment
 long_description = file: README.rst
 author = Peter Baumgartner
